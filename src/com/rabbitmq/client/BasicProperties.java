//   The contents of this file are subject to the Mozilla Public License
//   Version 1.1 (the "License"); you may not use this file except in
//   compliance with the License. You may obtain a copy of the License at
//   http://www.mozilla.org/MPL/
//
//   Software distributed under the License is distributed on an "AS IS"
//   basis, WITHOUT WARRANTY OF ANY KIND, either express or implied. See the
//   License for the specific language governing rights and limitations
//   under the License.
//
//   The Original Code is RabbitMQ.
//
//   The Initial Developers of the Original Code are LShift Ltd,
//   Cohesive Financial Technologies LLC, and Rabbit Technologies Ltd.
//
//   Portions created before 22-Nov-2008 00:00:00 GMT by LShift Ltd,
//   Cohesive Financial Technologies LLC, or Rabbit Technologies Ltd
//   are Copyright (C) 2007-2008 LShift Ltd, Cohesive Financial
//   Technologies LLC, and Rabbit Technologies Ltd.
//
//   Portions created by LShift Ltd are Copyright (C) 2007-2010 LShift
//   Ltd. Portions created by Cohesive Financial Technologies LLC are
//   Copyright (C) 2007-2010 Cohesive Financial Technologies
//   LLC. Portions created by Rabbit Technologies Ltd are Copyright
//   (C) 2007-2010 Rabbit Technologies Ltd.
//
//   All Rights Reserved.
//
//   Contributor(s): ______________________________________.
//
package com.rabbitmq.client;

import java.util.Date;
import java.util.Map;

public interface BasicProperties {
    
    /**
     * Retrieve the value in the contentType field.
     * @return contentType field, or null if the field has not been set.
     */
    public abstract String getContentType();
    
    /**
     * Retrieve the value in the contentEncoding field.
     * @return contentEncoding field, or null if the field has not been set.
     */
    public abstract String getContentEncoding();
    
    /**
     * Retrieve the table in the headers field as a map of fields names and
     * values. 
     * @return headers table, or null if the headers field has not been set.
     */
    public abstract Map<String, Object> getHeaders();
    
    /**
     * Retrieve the value in the deliveryMode field.
     * @return deliveryMode field, or null if the field has not been set.
     */
    public abstract Integer getDeliveryMode();
    
    /**
     * Retrieve the value in the priority field.
     * @return priority field, or null if the field has not been set.
     */
    public abstract Integer getPriority();
    
    /**
     * Retrieve the value in the correlationId field.
     * @return correlationId field, or null if the field has not been set.
     */
    public abstract String getCorrelationId();
    
    /**
     * Retrieve the value in the replyTo field.
     * @return replyTo field, or null if the field has not been set.
     */
    public abstract String getReplyTo();
    
    /**
     * Retrieve the value in the expiration field.
     * @return expiration field, or null if the field has not been set.
     */
    public abstract String getExpiration();
    
    /**
     * Retrieve the value in the messageId field.
     * @return messageId field, or null if the field has not been set.
     */
    public abstract String getMessageId();
    
    /**
     * Retrieve the value in the timestamp field.
     * @return timestamp field, or null if the field has not been set.
     */
    public abstract Date getTimestamp();
    
    /**
     * Retrieve the value in the type field.
     * @return type field, or null if the field has not been set.
     */
    public abstract String getType();
    
    /**
     * Retrieve the value in the userId field.
     * @return userId field, or null if the field has not been set.
     */
    public abstract String getUserId();
    
    /**
     * Retrieve the value in the appId field.
     * @return appId field, or null if the field has not been set.
     */
    public abstract String getAppId();
<<<<<<< HEAD
    
=======

>>>>>>> 3eb0c29a
    /**
     * Set the contentType field, or null indicating the field is not set
     * @param contentType the value to set the field to
     */
    public abstract void setContentType(String contentType);
    
    /**
     * Set the contentEncoding field, or null indicating the field is not set
     * @param contentEncoding - the value to set the field to
     */
    public abstract void setContentEncoding(String contentEncoding);
    
    /**
     * Set the headers table, or null indicating the field is not set
     * @param headers a map of table field names and values
     */
    public abstract void setHeaders(Map<String, Object> headers);
    
    /**
     * Set the deliveryMode field, or null indicating the field is not set
     * @param deliveryMode the value to set the field to
     */
    public abstract void setDeliveryMode(Integer deliveryMode);
    
    /**
     * Set the priority field, or null indicating the field is not set
     * @param priority the value to set the field to
     */
    public abstract void setPriority(Integer priority);
    
    /**
     * Set the correlationId field, or null indicating the field is not set
     * @param correlationId the value to set the field to
     */
    public abstract void setCorrelationId(String correlationId);
    
    /**
     * Set the replyTo field, or null indicating the field is not set
     * @param replyTo the value to set the field to
     */
    public abstract void setReplyTo(String replyTo);
    
    /**
     * Set the expiration field, or null indicating the field is not set
     * @param expiration the value to set the field to
     */
    public abstract void setExpiration(String expiration);
    
    /**
     * Set the messageId field, or null indicating the field is not set
     * @param messageId the value to set the field to
     */
    public abstract void setMessageId(String messageId);
    
    /**
     * Set the timestamp field, or null indicating the field is not set
     * @param timestamp the value to set the field to
     */
    public abstract void setTimestamp(Date timestamp);
    
    /**
     * Set the type field, or null indicating the field is not set
     * @param type the value to set the field to
     */
    public abstract void setType(String type);
    
    /**
     * Set the userId field, or null indicating the field is not set
     * @param userId the value to set the field to
     */
    public abstract void setUserId(String userId);
    
    /**
     * Set the appId field, or null indicating the field is not set
     * @param appId the value to set the field to
     */
    public abstract void setAppId(String appId);
<<<<<<< HEAD
    
=======
>>>>>>> 3eb0c29a
}<|MERGE_RESOLUTION|>--- conflicted
+++ resolved
@@ -113,11 +113,7 @@
      * @return appId field, or null if the field has not been set.
      */
     public abstract String getAppId();
-<<<<<<< HEAD
-    
-=======
 
->>>>>>> 3eb0c29a
     /**
      * Set the contentType field, or null indicating the field is not set
      * @param contentType the value to set the field to
@@ -195,8 +191,4 @@
      * @param appId the value to set the field to
      */
     public abstract void setAppId(String appId);
-<<<<<<< HEAD
-    
-=======
->>>>>>> 3eb0c29a
 }
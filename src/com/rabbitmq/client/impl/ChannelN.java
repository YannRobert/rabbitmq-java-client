--- conflicted
+++ resolved
@@ -416,21 +416,13 @@
 
     /** Public API - {@inheritDoc} */
     public Exchange.DeclareOk exchangeDeclare(String exchange, String type,
-<<<<<<< HEAD
                                               boolean durable,
-=======
-                                              boolean durable, boolean autoDelete,
->>>>>>> d4d11620
                                               Map<String, Object> arguments)
         throws IOException
     {
         return (Exchange.DeclareOk)
             exnWrappingRpc(new Exchange.Declare(TICKET, exchange, type,
-<<<<<<< HEAD
                                                 false, durable, false,
-=======
-                                                false, durable, autoDelete,
->>>>>>> d4d11620
                                                 false, false, arguments)).getMethod();
     }
 
@@ -439,18 +431,13 @@
                                               boolean durable)
         throws IOException
     {
-<<<<<<< HEAD
         return exchangeDeclare(exchange, type, durable, null);
-=======
-        return exchangeDeclare(exchange, type, durable, false, null);
->>>>>>> d4d11620
     }
 
     /** Public API - {@inheritDoc} */
     public Exchange.DeclareOk exchangeDeclare(String exchange, String type)
         throws IOException
     {
-<<<<<<< HEAD
         return exchangeDeclare(exchange, type, false, null);
     }
 
@@ -460,17 +447,6 @@
     {
         return (Exchange.DeclareOk)
             exnWrappingRpc(new Exchange.Declare(TICKET, exchange, "",
-=======
-        return exchangeDeclare(exchange, type, false, false, null);
-    }
-
-    /** Public API - {@inheritDoc} */
-    public Exchange.DeclareOk exchangeDeclarePassive(String exchange, String type)
-        throws IOException
-    {
-        return (Exchange.DeclareOk)
-            exnWrappingRpc(new Exchange.Declare(TICKET, exchange, type,
->>>>>>> d4d11620
                                                 true, false, false,
                                                 false, false, null)).getMethod();
     }

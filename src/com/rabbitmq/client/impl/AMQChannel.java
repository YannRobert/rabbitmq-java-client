//  The contents of this file are subject to the Mozilla Public License
//  Version 1.1 (the "License"); you may not use this file except in
//  compliance with the License. You may obtain a copy of the License
//  at http://www.mozilla.org/MPL/
//
//  Software distributed under the License is distributed on an "AS IS"
//  basis, WITHOUT WARRANTY OF ANY KIND, either express or implied. See
//  the License for the specific language governing rights and
//  limitations under the License.
//
//  The Original Code is RabbitMQ.
//
//  The Initial Developer of the Original Code is VMware, Inc.
//  Copyright (c) 2007-2011 VMware, Inc.  All rights reserved.
//


package com.rabbitmq.client.impl;

import java.io.IOException;
import java.util.concurrent.TimeoutException;

import com.rabbitmq.client.AlreadyClosedException;
import com.rabbitmq.client.Command;
import com.rabbitmq.client.Method;
import com.rabbitmq.client.Connection;
import com.rabbitmq.client.ShutdownSignalException;
import com.rabbitmq.utility.BlockingValueOrException;

/**
 * Base class modelling an AMQ channel. Subclasses implement
 * {@link com.rabbitmq.client.Channel#close} and
 * {@link #processAsync processAsync()}, and may choose to override
 * {@link #processShutdownSignal processShutdownSignal()} and
 * {@link #rpc rpc()}.
 *
 * @see ChannelN
 * @see Connection
 */
public abstract class AMQChannel extends ShutdownNotifierComponent {
    /**
     * Protected; used instead of synchronizing on the channel itself,
     * so that clients can themselves use the channel to synchronize
     * on.
     */
    public final Object _channelMutex = new Object();

    /** The connection this channel is associated with. */
    public final AMQConnection _connection;

    /** This channel's channel number. */
    public final int _channelNumber;

    /** State machine assembling commands on their way in. */
    public AMQCommand.Assembler _commandAssembler = AMQCommand.newAssembler();

    /** The current outstanding RPC request, if any. (Could become a queue in future.) */
    public RpcContinuation _activeRpc = null;

    /** Whether transmission of content-bearing methods should be blocked */
    public boolean _blockContent = false;

    /**
     * Construct a channel on the given connection, with the given channel number.
     * @param connection the underlying connection for this channel
     * @param channelNumber the allocated reference number for this channel
     */
    public AMQChannel(AMQConnection connection, int channelNumber) {
        this._connection = connection;
        this._channelNumber = channelNumber;
    }

    /**
     * Public API - Retrieves this channel's channel number.
     * @return the channel number
     */
    public int getChannelNumber() {
        return _channelNumber;
    }

    /**
     * Public API - Retrieves this channel's underlying connection.
     * @return the connection
     */
    public Connection getConnection() {
        return _connection;
    }

    /**
     * Private API - When the Connection receives a Frame for this
     * channel, it passes it to this method.
     * @param frame the incoming frame
     * @throws IOException if an error is encountered
     */
    public void handleFrame(Frame frame) throws IOException {
        AMQCommand command = _commandAssembler.handleFrame(frame);
        if (command != null) { // a complete command has rolled off the assembly line
            _commandAssembler = AMQCommand.newAssembler(); // prepare for the next one
            handleCompleteInboundCommand(command);
        }
    }

    /**
     * Placeholder until we address bug 15786 (implementing a proper exception hierarchy).
     * In the meantime, this at least won't throw away any information from the wrapped exception.
     * @param ex the exception to wrap
     * @return the wrapped exception
     */
    public static IOException wrap(ShutdownSignalException ex) {
        IOException ioe = new IOException();
        ioe.initCause(ex);
        return ioe;
    }

    public static IOException wrap(ShutdownSignalException ex, String message) {
        IOException ioe = new IOException(message);
        ioe.initCause(ex);
        return ioe;
    }

    /**
     * Placeholder until we address bug 15786 (implementing a proper exception hierarchy).
     */
    public AMQCommand exnWrappingRpc(com.rabbitmq.client.Method m)
        throws IOException
    {
        try {
<<<<<<< HEAD
            return rpc((com.rabbitmq.client.impl.Method)m);
=======
            return privateRpc(m);
>>>>>>> 88514f54
        } catch (AlreadyClosedException ace) {
            // Do not wrap it since it means that connection/channel
            // was closed in some action in the past
            throw ace;
        } catch (ShutdownSignalException ex) {
            throw wrap(ex);
        }
    }

    /**
     * Private API - handle a command which has been assembled
     * @throws IOException if there's any problem
     *
     * @param command the incoming command
     * @throws IOException
     */
    public void handleCompleteInboundCommand(AMQCommand command) throws IOException {
        // First, offer the command to the asynchronous-command
        // handling mechanism, which gets to act as a filter on the
        // incoming command stream.  If processAsync() returns true,
        // the command has been dealt with by the filter and so should
        // not be processed further.  It will return true for
        // asynchronous commands (deliveries/returns/other events),
        // and false for commands that should be passed on to some
        // waiting RPC continuation.
        if (!processAsync(command)) {
            // The filter decided not to handle/consume the command,
            // so it must be some reply to an earlier RPC.
            nextOutstandingRpc().handleCommand(command);
        }
    }

    public void enqueueRpc(RpcContinuation k)
    {
        synchronized (_channelMutex) {
            if (_activeRpc != null) {
                throw new IllegalStateException("cannot execute more than one synchronous AMQP command at a time");
            }
            _activeRpc = k;
        }
    }

    public RpcContinuation nextOutstandingRpc()
    {
        synchronized (_channelMutex) {
            RpcContinuation result = _activeRpc;
            _activeRpc = null;
            return result;
        }
    }

    public void ensureIsOpen()
        throws AlreadyClosedException
    {
        if (!isOpen()) {
            throw new AlreadyClosedException("Attempt to use closed channel", this);
        }
    }

    /**
     * Protected API - sends a {@link Method} to the broker and waits for the
     * next in-bound Command from the broker: only for use from
     * non-connection-MainLoop threads!
     */
    public AMQCommand rpc(Method m)
        throws IOException, ShutdownSignalException
    {
        return privateRpc(m);
    }

    private AMQCommand privateRpc(Method m)
        throws IOException, ShutdownSignalException
    {
        SimpleBlockingRpcContinuation k = new SimpleBlockingRpcContinuation();
        rpc(m, k);
        // At this point, the request method has been sent, and we
        // should wait for the reply to arrive.
        //
        // Calling getReply() on the continuation puts us to sleep
        // until the connection's reader-thread throws the reply over
        // the fence.
        return k.getReply();
    }

    public void rpc(Method m, RpcContinuation k)
        throws IOException
    {
        synchronized (_channelMutex) {
            ensureIsOpen();
            quiescingRpc(m, k);
        }
    }

    public void quiescingRpc(Method m, RpcContinuation k)
        throws IOException
    {
        synchronized (_channelMutex) {
            enqueueRpc(k);
            quiescingTransmit(m);
        }
    }

    /**
     * Protected API - called by nextCommand to check possibly handle an incoming Command before it is returned to the caller of nextCommand. If this method
     * returns true, the command is considered handled and is not passed back to nextCommand's caller; if it returns false, nextCommand returns the command as
     * usual. This is used in subclasses to implement handling of Basic.Return and Basic.Deliver messages, as well as Channel.Close and Connection.Close.
     * @param command the command to handle asynchronously
     * @return true if we handled the command; otherwise the caller should consider it "unhandled"
     */
    public abstract boolean processAsync(Command command) throws IOException;

    @Override public String toString() {
        return "AMQChannel(" + _connection + "," + _channelNumber + ")";
    }

    /**
     * Protected API - respond, in the driver thread, to a {@link ShutdownSignalException}.
     * @param signal the signal to handle
     * @param ignoreClosed the flag indicating whether to ignore the AlreadyClosedException
     *                     thrown when the channel is already closed
     * @param notifyRpc the flag indicating whether any remaining rpc continuation should be
     *                  notified with the given signal
     */
    public void processShutdownSignal(ShutdownSignalException signal,
                                      boolean ignoreClosed,
                                      boolean notifyRpc) {
        try {
            synchronized (_channelMutex) {
                if (!setShutdownCauseIfOpen(signal)) {
                    if (!ignoreClosed)
                        throw new AlreadyClosedException("Attempt to use closed channel", this);
                }

                _channelMutex.notifyAll();
            }
        } finally {
            if (notifyRpc)
                notifyOutstandingRpc(signal);
        }
    }

    public void notifyOutstandingRpc(ShutdownSignalException signal) {
        RpcContinuation k = nextOutstandingRpc();
        if (k != null) {
            k.handleShutdownSignal(signal);
        }
    }

    public void transmit(Method m) throws IOException {
        synchronized (_channelMutex) {
            transmit(new AMQCommand(m));
        }
    }

    public void transmit(AMQCommand c) throws IOException {
        synchronized (_channelMutex) {
            ensureIsOpen();
            quiescingTransmit(c);
        }
    }

    public void quiescingTransmit(Method m) throws IOException {
        synchronized (_channelMutex) {
            quiescingTransmit(new AMQCommand(m));
        }
    }

    public void quiescingTransmit(AMQCommand c) throws IOException {
        synchronized (_channelMutex) {
            if (c.getMethod().hasContent()) {
                while (_blockContent) {
                    try {
                        _channelMutex.wait();
                    } catch (InterruptedException e) {}

                    // This is to catch a situation when the thread wakes up during
                    // shutdown. Currently, no command that has content is allowed
                    // to send anything in a closing state.
                    ensureIsOpen();
                }
            }
            c.transmit(this);
        }
    }

    public AMQConnection getAMQConnection() {
        return _connection;
    }

    public interface RpcContinuation {
        void handleCommand(AMQCommand command);
        void handleShutdownSignal(ShutdownSignalException signal);
    }

    public static abstract class BlockingRpcContinuation<T> implements RpcContinuation {
        public final BlockingValueOrException<T, ShutdownSignalException> _blocker =
            new BlockingValueOrException<T, ShutdownSignalException>();

        public void handleCommand(AMQCommand command) {
            _blocker.setValue(transformReply(command));
        }

        public void handleShutdownSignal(ShutdownSignalException signal) {
            _blocker.setException(signal);
        }

        public T getReply() throws ShutdownSignalException
        {
            return _blocker.uninterruptibleGetValue();
        }

        public T getReply(int timeout)
            throws ShutdownSignalException, TimeoutException
        {
            return _blocker.uninterruptibleGetValue(timeout);
        }

        public abstract T transformReply(AMQCommand command);
    }

    public static class SimpleBlockingRpcContinuation
        extends BlockingRpcContinuation<AMQCommand>
    {
        public AMQCommand transformReply(AMQCommand command) {
            return command;
        }
    }
}<|MERGE_RESOLUTION|>--- conflicted
+++ resolved
@@ -121,15 +121,11 @@
     /**
      * Placeholder until we address bug 15786 (implementing a proper exception hierarchy).
      */
-    public AMQCommand exnWrappingRpc(com.rabbitmq.client.Method m)
+    public AMQCommand exnWrappingRpc(Method m)
         throws IOException
     {
         try {
-<<<<<<< HEAD
-            return rpc((com.rabbitmq.client.impl.Method)m);
-=======
             return privateRpc(m);
->>>>>>> 88514f54
         } catch (AlreadyClosedException ace) {
             // Do not wrap it since it means that connection/channel
             // was closed in some action in the past

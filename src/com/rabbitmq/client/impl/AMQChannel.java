--- conflicted
+++ resolved
@@ -30,7 +30,6 @@
 import com.rabbitmq.client.AlreadyClosedException;
 import com.rabbitmq.client.Command;
 import com.rabbitmq.client.Connection;
-import com.rabbitmq.client.ShutdownListener;
 import com.rabbitmq.client.ShutdownSignalException;
 import com.rabbitmq.utility.BlockingValueOrException;
 import com.rabbitmq.utility.SingleShotLinearTimer;
@@ -55,12 +54,6 @@
 
     /** The current outstanding RPC request, if any. (Could become a queue in future.) */
     public RpcContinuation _activeRpc = null;
-<<<<<<< HEAD
-    
-    /** Reason for closing the channel, null if still open */
-    public volatile ShutdownSignalException _cause;
-=======
->>>>>>> c60e2e9c
 
     /**
      * Construct a channel on the given connection, with the given channel number.
@@ -176,32 +169,11 @@
         return result;
     }
 
-<<<<<<< HEAD
-    /**
-     * Public API - Indicates whether this channel is in an open state
-     * @return true if channel is open, false otherwise
-     */
-    public boolean isOpen()
-    {
-        return _cause == null;
-    }
-    
-    /**
-     * Public API - Get the reason for closing the channel 
-     * @return object having information about the shutdown, or null if still open
-     */
-    public ShutdownSignalException getCloseReason() 
-    {
-    	return _cause;
-    }
-
-=======
->>>>>>> c60e2e9c
     public void ensureIsOpen()
         throws AlreadyClosedException
     {
         if (!isOpen()) {
-            throw new AlreadyClosedException("Attempt to use closed channel");
+            throw new AlreadyClosedException("Attempt to use closed channel", this);
         }
     }
 
@@ -288,11 +260,7 @@
     public void processShutdownSignal(ShutdownSignalException signal) {
         synchronized (this) {
             ensureIsOpen(); // invariant: we should never be shut down more than once per instance
-<<<<<<< HEAD
-            _cause = signal;
-=======
             _shutdownCause = signal;
->>>>>>> c60e2e9c
         }
         RpcContinuation k = nextOutstandingRpc();
         if (k != null) {

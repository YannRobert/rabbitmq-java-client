//   The contents of this file are subject to the Mozilla Public License
//   Version 1.1 (the "License"); you may not use this file except in
//   compliance with the License. You may obtain a copy of the License at
//   http://www.mozilla.org/MPL/
//
//   Software distributed under the License is distributed on an "AS IS"
//   basis, WITHOUT WARRANTY OF ANY KIND, either express or implied. See the
//   License for the specific language governing rights and limitations
//   under the License.
//
//   The Original Code is RabbitMQ.
//
//   The Initial Developers of the Original Code are LShift Ltd,
//   Cohesive Financial Technologies LLC, and Rabbit Technologies Ltd.
//
//   Portions created before 22-Nov-2008 00:00:00 GMT by LShift Ltd,
//   Cohesive Financial Technologies LLC, or Rabbit Technologies Ltd
//   are Copyright (C) 2007-2008 LShift Ltd, Cohesive Financial
//   Technologies LLC, and Rabbit Technologies Ltd.
//
//   Portions created by LShift Ltd are Copyright (C) 2007-2010 LShift
//   Ltd. Portions created by Cohesive Financial Technologies LLC are
//   Copyright (C) 2007-2010 Cohesive Financial Technologies
//   LLC. Portions created by Rabbit Technologies Ltd are Copyright
//   (C) 2007-2010 Rabbit Technologies Ltd.
//
//   All Rights Reserved.
//
//   Contributor(s): ______________________________________.
//
package com.rabbitmq.client.impl;

import com.rabbitmq.client.AMQP;
import com.rabbitmq.client.Channel;
import com.rabbitmq.client.Connection;
import com.rabbitmq.client.Consumer;

public class DefaultExceptionHandler implements ExceptionHandler {
    public void handleUnexpectedConnectionDriverException(Connection conn, Throwable exception) {
        // TODO: Log this somewhere, just in case we have a bug like
        // 16272 where exceptions aren't being propagated properly
        // again.

        //System.err.println("DefaultExceptionHandler:");
        //exception.printStackTrace();
    }

    public void handleReturnListenerException(Channel channel, Throwable exception) {
<<<<<<< HEAD
        // TODO: Convert to logging framework
        System.err.println("ReturnListener.handleBasicReturn threw an exception for channel " +
                           channel + ":");
        exception.printStackTrace();
        try {
            ((AMQConnection) channel.getConnection()).close(AMQP.INTERNAL_ERROR,
                                                            "Internal error in ReturnListener",
                                                            false,
                                                            exception);
        } catch (Exception e) {
            // Man, this clearly isn't our day.
            // Ignore the exception? TODO: Log the nested failure
        }
    }

    public void handleFlowListenerException(Channel channel, Throwable exception) {
        // TODO: Convert to logging framework
        System.err.println("FlowListener.handleFlow threw an exception for channel " +
                           channel + ":");
        exception.printStackTrace();
        try {
            ((AMQConnection) channel.getConnection()).close(AMQP.INTERNAL_ERROR,
                                                            "Internal error in FlowListener",
                                                            false,
                                                            exception);
        } catch (IOException ioe) {
            // Man, this clearly isn't our day.
            // Ignore the exception? TODO: Log the nested failure
        }
=======
        handleChannelKiller(channel, exception, "ReturnListener.handleBasicReturn");
>>>>>>> 3eb0c29a
    }

    public void handleFlowListenerException(Channel channel, Throwable exception) {
        handleChannelKiller(channel, exception, "FlowListener.handleFlow");
    }

    public void handleConsumerException(Channel channel, Throwable exception,
                                        Consumer consumer, String consumerTag,
                                        String methodName)
    {
        handleChannelKiller(channel, exception, "Consumer " + consumer
                                              + " (" + consumerTag + ")"
                                              + " method " + methodName
                                              + " for channel " + channel);
    }

    protected void handleChannelKiller(Channel channel,
                                       Throwable exception,
                                       String what)
    {
        // TODO: Convert to logging framework
        System.err.println(what + " threw an exception for channel " +
                           channel + ":");
        exception.printStackTrace();
        try {
            ((AMQConnection) channel.getConnection()).close(AMQP.INTERNAL_ERROR,
                                                            "Internal error in " + what,
                                                            false,
                                                            exception);
        } catch (Exception e) {
            // Man, this clearly isn't our day.
            // Ignore the exception? TODO: Log the nested failure
        }

    }
}<|MERGE_RESOLUTION|>--- conflicted
+++ resolved
@@ -30,6 +30,8 @@
 //
 package com.rabbitmq.client.impl;
 
+import java.io.IOException;
+
 import com.rabbitmq.client.AMQP;
 import com.rabbitmq.client.Channel;
 import com.rabbitmq.client.Connection;
@@ -46,39 +48,7 @@
     }
 
     public void handleReturnListenerException(Channel channel, Throwable exception) {
-<<<<<<< HEAD
-        // TODO: Convert to logging framework
-        System.err.println("ReturnListener.handleBasicReturn threw an exception for channel " +
-                           channel + ":");
-        exception.printStackTrace();
-        try {
-            ((AMQConnection) channel.getConnection()).close(AMQP.INTERNAL_ERROR,
-                                                            "Internal error in ReturnListener",
-                                                            false,
-                                                            exception);
-        } catch (Exception e) {
-            // Man, this clearly isn't our day.
-            // Ignore the exception? TODO: Log the nested failure
-        }
-    }
-
-    public void handleFlowListenerException(Channel channel, Throwable exception) {
-        // TODO: Convert to logging framework
-        System.err.println("FlowListener.handleFlow threw an exception for channel " +
-                           channel + ":");
-        exception.printStackTrace();
-        try {
-            ((AMQConnection) channel.getConnection()).close(AMQP.INTERNAL_ERROR,
-                                                            "Internal error in FlowListener",
-                                                            false,
-                                                            exception);
-        } catch (IOException ioe) {
-            // Man, this clearly isn't our day.
-            // Ignore the exception? TODO: Log the nested failure
-        }
-=======
         handleChannelKiller(channel, exception, "ReturnListener.handleBasicReturn");
->>>>>>> 3eb0c29a
     }
 
     public void handleFlowListenerException(Channel channel, Throwable exception) {
@@ -108,7 +78,7 @@
                                                             "Internal error in " + what,
                                                             false,
                                                             exception);
-        } catch (Exception e) {
+        } catch (IOException ioe) {
             // Man, this clearly isn't our day.
             // Ignore the exception? TODO: Log the nested failure
         }

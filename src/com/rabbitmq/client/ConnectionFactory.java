--- conflicted
+++ resolved
@@ -169,39 +169,15 @@
 
         for (Address addr : addrs) {
             try {
-<<<<<<< HEAD
-		FrameHandler frameHandler = createFrameHandler(addr);
-		return new AMQConnection(_params, frameHandler);
-=======
-                while(true) {
-                    FrameHandler frameHandler = createFrameHandler(addr);
-                    Integer redirectCount = redirectAttempts.get(addr);
-                    if (redirectCount == null)
-                        redirectCount = 0;
-                    boolean allowRedirects = redirectCount < maxRedirects;
-                    try {
-                        AMQConnection conn = new AMQConnection(_params,
-                                    frameHandler);
-                        conn.start(!allowRedirects);
-                        return conn;
-                    } catch (RedirectException e) {
-                        if (!allowRedirects) {
-                            //this should never happen with a well-behaved server
-                            throw new IOException("server ignored 'insist'");
-                        } else {
-                            redirectAttempts.put(addr, redirectCount+1);
-                            lastKnownAddresses = e.getKnownAddresses();
-                            addr = e.getAddress();
-                            //TODO: we may want to log redirection attempts.
-                        }
-                    }
-                }
->>>>>>> 22d265f8
+              FrameHandler frameHandler = createFrameHandler(addr);
+              AMQConnection conn = new AMQConnection(_params,
+                                                     frameHandler);
+              conn.start();
+              return conn;
             } catch (IOException e) {
-                lastException = e;
+              lastException = e;
             }
         }
-
         if (lastException == null) {
             throw new IOException("failed to connect");
         } else {

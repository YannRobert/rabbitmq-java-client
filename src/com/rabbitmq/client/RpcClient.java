--- conflicted
+++ resolved
@@ -31,15 +31,20 @@
 
 package com.rabbitmq.client;
 
-import com.rabbitmq.client.impl.MethodArgumentReader;
-import com.rabbitmq.client.impl.MethodArgumentWriter;
-import com.rabbitmq.utility.BlockingCell;
-
-import java.io.*;
+import java.io.ByteArrayInputStream;
+import java.io.ByteArrayOutputStream;
+import java.io.DataInputStream;
+import java.io.DataOutputStream;
+import java.io.EOFException;
+import java.io.IOException;
 import java.util.Date;
 import java.util.HashMap;
 import java.util.Map;
 import java.util.Map.Entry;
+
+import com.rabbitmq.client.impl.MethodArgumentReader;
+import com.rabbitmq.client.impl.MethodArgumentWriter;
+import com.rabbitmq.utility.BlockingCell;
 
 /**
  * Convenience class which manages a temporary reply queue for simple RPC-style communication.
@@ -73,9 +78,10 @@
      * @param channel the channel to use for communication
      * @param exchange the exchange to connect to
      * @param routingKey the routing key
+     * @throws IOException if an error is encountered
      * @see #setupReplyQueue
      */
-    public RpcClient(Channel channel, String exchange, String routingKey) {
+    public RpcClient(Channel channel, String exchange, String routingKey) throws IOException {
         _channel = channel;
         _exchange = exchange;
         _routingKey = routingKey;
@@ -87,18 +93,19 @@
 
     /**
      * Private API - ensures the RpcClient is correctly open.
-     */
-    public void checkConsumer() {
+     * @throws IOException if an error is encountered
+     */
+    public void checkConsumer() throws IOException {
         if (_consumer == null) {
-            // TODO See 15786: uninformative exception
-            throw new RuntimeException("RpcClient is closed");
+            throw new EOFException("RpcClient is closed");
         }
     }
 
     /**
      * Public API - cancels the consumer, thus deleting the temporary queue, and marks the RpcClient as closed.
-     */
-    public void close() {
+     * @throws IOException if an error is encountered
+     */
+    public void close() throws IOException {
         if (_consumer != null) {
             _channel.basicCancel(_consumer.getConsumerTag());
             _consumer = null;
@@ -108,29 +115,19 @@
     /**
      * Creates a server-named exclusive autodelete queue to use for
      * receiving replies to RPC requests.
+     * @throws IOException if an error is encountered
      * @return the name of the reply queue
      */
-<<<<<<< local
-    private String setupReplyQueue() {
-=======
     protected String setupReplyQueue() throws IOException {
-<<<<<<< HEAD
->>>>>>> other
-        return _channel.queueDeclare("", false, false, true, true, null).getQueue();
-=======
         return _channel.queueDeclare("", false, true, true, null).getQueue();
->>>>>>> 58534e10
     }
 
     /**
      * Registers a consumer on the reply queue.
+     * @throws IOException if an error is encountered
      * @return the newly created and registered consumer
      */
-<<<<<<< local
-    private DefaultConsumer setupConsumer()  {
-=======
     protected DefaultConsumer setupConsumer() throws IOException {
->>>>>>> other
         DefaultConsumer consumer = new DefaultConsumer(_channel) {
             @Override
             public void handleShutdownSignal(String consumerTag,
@@ -147,7 +144,8 @@
             public void handleDelivery(String consumerTag,
                                        Envelope envelope,
                                        AMQP.BasicProperties properties,
-                                       byte[] body) {
+                                       byte[] body)
+                    throws IOException {
                 synchronized (_continuationMap) {
                     String replyId = properties.getCorrelationId();
                     BlockingCell<Object> blocker = _continuationMap.get(replyId);
@@ -160,11 +158,15 @@
         return consumer;
     }
 
-    public void publish(AMQP.BasicProperties props, byte[] message) {
+    public void publish(AMQP.BasicProperties props, byte[] message)
+        throws IOException
+    {
         _channel.basicPublish(_exchange, _routingKey, props, message);
     }
 
-    public byte[] primitiveCall(AMQP.BasicProperties props, byte[] message) throws ShutdownSignalException {
+    public byte[] primitiveCall(AMQP.BasicProperties props, byte[] message)
+        throws IOException, ShutdownSignalException
+    {
         checkConsumer();
         BlockingCell<Object> k = new BlockingCell<Object>();
         synchronized (_continuationMap) {
@@ -203,8 +205,10 @@
      * @param message the byte array request message to send
      * @return the byte array response received
      * @throws ShutdownSignalException if the connection dies during our wait
-     */
-    public byte[] primitiveCall(byte[] message) throws ShutdownSignalException {
+     * @throws IOException if an error is encountered
+     */
+    public byte[] primitiveCall(byte[] message)
+        throws IOException, ShutdownSignalException {
         return primitiveCall(null, message);
     }
 
@@ -213,8 +217,11 @@
      * @param message the string request message to send
      * @return the string response received
      * @throws ShutdownSignalException if the connection dies during our wait
-     */
-    public String stringCall(String message) throws ShutdownSignalException {
+     * @throws IOException if an error is encountered
+     */
+    public String stringCall(String message)
+        throws IOException, ShutdownSignalException
+    {
         return new String(primitiveCall(message.getBytes()));
     }
 
@@ -228,22 +235,19 @@
      * @param message the table to send
      * @return the table received
      * @throws ShutdownSignalException if the connection dies during our wait
+     * @throws IOException if an error is encountered
      */
     public Map<String, Object> mapCall(Map<String, Object> message)
-        throws ShutdownSignalException
+        throws IOException, ShutdownSignalException
     {
         ByteArrayOutputStream buffer = new ByteArrayOutputStream();
         MethodArgumentWriter writer = new MethodArgumentWriter(new DataOutputStream(buffer));
-        try {
-            writer.writeTable(message);
-            writer.flush();
-            byte[] reply = primitiveCall(buffer.toByteArray());
-            MethodArgumentReader reader =
-                    new MethodArgumentReader(new DataInputStream(new ByteArrayInputStream(reply)));
-            return reader.readTable();
-        } catch (Exception e) {
-            throw new RuntimeException(e);
-        }
+        writer.writeTable(message);
+        writer.flush();
+        byte[] reply = primitiveCall(buffer.toByteArray());
+        MethodArgumentReader reader =
+            new MethodArgumentReader(new DataInputStream(new ByteArrayInputStream(reply)));
+        return reader.readTable();
     }
 
     /**
@@ -256,8 +260,11 @@
      * @param keyValuePairs alternating {key, value, key, value, ...} data to send
      * @return the table received
      * @throws ShutdownSignalException if the connection dies during our wait
-     */
-    public Map<String, Object> mapCall(Object[] keyValuePairs) throws ShutdownSignalException {
+     * @throws IOException if an error is encountered
+     */
+    public Map<String, Object> mapCall(Object[] keyValuePairs)
+        throws IOException, ShutdownSignalException
+    {
         Map<String, Object> message = new HashMap<String, Object>();
         for (int i = 0; i < keyValuePairs.length; i += 2) {
             message.put((String) keyValuePairs[i], keyValuePairs[i + 1]);

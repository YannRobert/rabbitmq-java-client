//   The contents of this file are subject to the Mozilla Public License
//   Version 1.1 (the "License"); you may not use this file except in
//   compliance with the License. You may obtain a copy of the License at
//   http://www.mozilla.org/MPL/
//
//   Software distributed under the License is distributed on an "AS IS"
//   basis, WITHOUT WARRANTY OF ANY KIND, either express or implied. See the
//   License for the specific language governing rights and limitations
//   under the License.
//
//   The Original Code is RabbitMQ.
//
//   The Initial Developers of the Original Code are LShift Ltd,
//   Cohesive Financial Technologies LLC, and Rabbit Technologies Ltd.
//
//   Portions created before 22-Nov-2008 00:00:00 GMT by LShift Ltd,
//   Cohesive Financial Technologies LLC, or Rabbit Technologies Ltd
//   are Copyright (C) 2007-2008 LShift Ltd, Cohesive Financial
//   Technologies LLC, and Rabbit Technologies Ltd.
//
//   Portions created by LShift Ltd are Copyright (C) 2007-2010 LShift
//   Ltd. Portions created by Cohesive Financial Technologies LLC are
//   Copyright (C) 2007-2010 Cohesive Financial Technologies
//   LLC. Portions created by Rabbit Technologies Ltd are Copyright
//   (C) 2007-2010 Rabbit Technologies Ltd.
//
//   All Rights Reserved.
//
//   Contributor(s): ______________________________________.
//
package com.rabbitmq.client;

import java.io.IOException;
import java.util.Map;

/**
 * Public API: Interface to an AMQ connection. See the see the <a href="http://www.amqp.org/">spec</a> for details.
 * <p>
 * To connect to a broker, fill in a {@link ConnectionFactory} and use a {@link ConnectionFactory} as follows:
 *
 * <pre>
 * ConnectionFactory factory = new ConnectionFactory();
 * factory.setHostName(hostName);
 * factory.setVirtualHost(virtualHost);
 * factory.setUsername(username);
 * factory.setPassword(password);
 * Connection conn = factory.newConnection();
 *
 * // Then open a channel:
 *
 * Channel channel = conn.createChannel();
 * </pre>
 *
 * Current implementations are thread-safe for code at the client API level,
 * and in fact thread-safe internally except for code within RPC calls.
 */
public interface Connection extends ShutdownNotifier { // rename to AMQPConnection later, this is a temporary name
    /**
     * Retrieve the host.
     * @return the hostname of the peer we're connected to.
     */
    String getHost();

    /**
     * Retrieve the port number.
     * @return the port number of the peer we're connected to.
     */

    int getPort();

    /**
     * Get the negotiated maximum channel number. Usable channel
     * numbers range from 1 to this number, inclusive.
     *
     * @return the maximum channel number permitted for this connection.
     */
    int getChannelMax();

    /**
     * Get the negotiated maximum frame size.
     *
     * @return the maximum frame size, in octets; zero if unlimited
     */
    int getFrameMax();

    /**
     * Get the negotiated heartbeat interval.
     *
     * @return the heartbeat interval, in seconds; zero if none
     */
    int getHeartbeat();

    /**
<<<<<<< HEAD
=======
     * Get a copy of the map of client properties sent to the server
     *
     * @return a copy of the map of client properties
     */
    Map<String, Object> getClientProperties();

    /**
     * Retrieve the known hosts.
     * @return an array of addresses for all hosts that came back in the initial {@link com.rabbitmq.client.AMQP.Connection.OpenOk} open-ok method
     */
    Address[] getKnownHosts();

    /**
     * Retrieve the server properties.
     * @return a map of the server properties. This typically includes the product name and version of the server.
     */
    Map<String, Object> getServerProperties();

    /**
>>>>>>> b1477167
     * Create a new channel, using an internally allocated channel number.
     * @return a new channel descriptor, or null if none is available
     * @throws IOException if an I/O problem is encountered
     */
    Channel createChannel() throws IOException;

    /**
     * Create a new channel, using the specified channel number if possible.
     * @param channelNumber the channel number to allocate
     * @return a new channel descriptor, or null if this channel number is already in use
     * @throws IOException if an I/O problem is encountered
     */
    Channel createChannel(int channelNumber) throws IOException;

    /**
     * Close this connection and all its channels
     * with the {@link com.rabbitmq.client.AMQP#REPLY_SUCCESS} close code
     * and message 'OK'.
     *
     * Waits for all the close operations to complete.
     *
     * @throws IOException if an I/O problem is encountered
     */
    void close() throws IOException;
    
    /**
     * Close this connection and all its channels.
     *
     * Waits for all the close operations to complete.
     *
     * @param closeCode the close code (See under "Reply Codes" in the AMQP specification)
     * @param closeMessage a message indicating the reason for closing the connection
     * @throws IOException if an I/O problem is encountered
     */
    void close(int closeCode, String closeMessage) throws IOException;

    /**
     * Close this connection and all its channels
     * with the {@link com.rabbitmq.client.AMQP#REPLY_SUCCESS} close code
     * and message 'OK'.
     * 
     * This method behaves in a similar way as {@link #close()}, with the only difference
     * that it waits with a provided timeout for all the close operations to
     * complete. When timeout is reached the socket is forced to close.
     * 
     * @param timeout timeout (in milliseconds) for completing all the close-related
     * operations, use -1 for infinity
     * @throws IOException if an I/O problem is encountered
     */
    void close(int timeout) throws IOException;
    
    /**
     * Close this connection and all its channels.
     *
     * Waits with the given timeout for all the close operations to complete.
     * When timeout is reached the socket is forced to close.
     * 
     * @param closeCode the close code (See under "Reply Codes" in the AMQP specification)
     * @param closeMessage a message indicating the reason for closing the connection
     * @param timeout timeout (in milliseconds) for completing all the close-related
     * operations, use -1 for infinity
     * @throws IOException if an I/O problem is encountered
     */
    void close(int closeCode, String closeMessage, int timeout) throws IOException;

    /**
     * Abort this connection and all its channels
     * with the {@link com.rabbitmq.client.AMQP#REPLY_SUCCESS} close code
     * and message 'OK'.
     *
     * Forces the connection to close.
     * Any encountered exceptions in the close operations are silently discarded.
     */
    void abort();
    
    /**
     * Abort this connection and all its channels.
     *
     * Forces the connection to close and waits for all the close operations to complete.
     * Any encountered exceptions in the close operations are silently discarded.
     * 
     * @param closeCode the close code (See under "Reply Codes" in the AMQP specification)
     * @param closeMessage a message indicating the reason for closing the connection
     */
    void abort(int closeCode, String closeMessage);
    
    /**
     * Abort this connection and all its channels
     * with the {@link com.rabbitmq.client.AMQP#REPLY_SUCCESS} close code
     * and message 'OK'.
     *
     * This method behaves in a similar way as {@link #abort()}, with the only difference
     * that it waits with a provided timeout for all the close operations to
     * complete. When timeout is reached the socket is forced to close.
     *
     * @param timeout timeout (in milliseconds) for completing all the close-related
     * operations, use -1 for infinity
     */
    void abort(int timeout);

    /**
     * Abort this connection and all its channels.
     *
     * Forces the connection to close and waits with the given timeout
     * for all the close operations to complete. When timeout is reached
     * the socket is forced to close.
     * Any encountered exceptions in the close operations are silently discarded.
     *
     * @param closeCode the close code (See under "Reply Codes" in the AMQP specification)
     * @param closeMessage a message indicating the reason for closing the connection
     * @param timeout timeout (in milliseconds) for completing all the close-related
     * operations, use -1 for infinity
     */
    void abort(int closeCode, String closeMessage, int timeout);
}<|MERGE_RESOLUTION|>--- conflicted
+++ resolved
@@ -91,19 +91,11 @@
     int getHeartbeat();
 
     /**
-<<<<<<< HEAD
-=======
      * Get a copy of the map of client properties sent to the server
      *
      * @return a copy of the map of client properties
      */
     Map<String, Object> getClientProperties();
-
-    /**
-     * Retrieve the known hosts.
-     * @return an array of addresses for all hosts that came back in the initial {@link com.rabbitmq.client.AMQP.Connection.OpenOk} open-ok method
-     */
-    Address[] getKnownHosts();
 
     /**
      * Retrieve the server properties.
@@ -112,7 +104,6 @@
     Map<String, Object> getServerProperties();
 
     /**
->>>>>>> b1477167
      * Create a new channel, using an internally allocated channel number.
      * @return a new channel descriptor, or null if none is available
      * @throws IOException if an I/O problem is encountered

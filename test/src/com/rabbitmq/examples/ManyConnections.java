--- conflicted
+++ resolved
@@ -98,15 +98,9 @@
             int delayLen = (int) (1000 / rate);
             long startTime = System.currentTimeMillis();
 
-<<<<<<< HEAD
 	    int msgCount = 0;
 	    String queueName = "ManyConnections";
 	    ch.queueDeclare(queueName, false, false, false, null);
-=======
-            int msgCount = 0;
-            String queueName = "ManyConnections";
-            ch.queueDeclare(queueName);
->>>>>>> b1477167
 
             QueueingConsumer consumer = new QueueingConsumer(ch);
             ch.basicConsume(queueName, true, consumer);

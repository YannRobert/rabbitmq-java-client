//   The contents of this file are subject to the Mozilla Public License
//   Version 1.1 (the "License"); you may not use this file except in
//   compliance with the License. You may obtain a copy of the License at
//   http://www.mozilla.org/MPL/
//
//   Software distributed under the License is distributed on an "AS IS"
//   basis, WITHOUT WARRANTY OF ANY KIND, either express or implied. See the
//   License for the specific language governing rights and limitations
//   under the License.
//
//   The Original Code is RabbitMQ.
//
//   The Initial Developers of the Original Code are LShift Ltd,
//   Cohesive Financial Technologies LLC, and Rabbit Technologies Ltd.
//
//   Portions created before 22-Nov-2008 00:00:00 GMT by LShift Ltd,
//   Cohesive Financial Technologies LLC, or Rabbit Technologies Ltd
//   are Copyright (C) 2007-2008 LShift Ltd, Cohesive Financial
//   Technologies LLC, and Rabbit Technologies Ltd.
//
//   Portions created by LShift Ltd are Copyright (C) 2007-2010 LShift
//   Ltd. Portions created by Cohesive Financial Technologies LLC are
//   Copyright (C) 2007-2010 Cohesive Financial Technologies
//   LLC. Portions created by Rabbit Technologies Ltd are Copyright
//   (C) 2007-2010 Rabbit Technologies Ltd.
//
//   All Rights Reserved.
//
//   Contributor(s): ______________________________________.
//

package com.rabbitmq.examples;

import java.io.ByteArrayInputStream;
import java.io.DataInputStream;
import java.io.FileOutputStream;
import java.io.IOException;
import java.io.PrintStream;

import com.rabbitmq.client.AMQP;
import com.rabbitmq.client.Channel;
import com.rabbitmq.client.Connection;
import com.rabbitmq.client.ConnectionFactory;
import com.rabbitmq.client.DefaultConsumer;
import com.rabbitmq.client.Envelope;
import com.rabbitmq.client.ShutdownSignalException;
import com.rabbitmq.utility.BlockingCell;

public class ConsumerMain implements Runnable {
    public static final int SUMMARY_EVERY_MS = 1000;

    public static final int ACK_BATCH_SIZE = 10;

    public static int optArg(String[] args, int index, int def) {
        return (args.length > index) ? Integer.parseInt(args[index]) : def;
    }

    public static String optArg(String[] args, int index, String def) {
        return (args.length > index) ? args[index] : def;
    }

    public static boolean optArg(String[] args, int index, boolean def) {
        return (args.length > index) ? Boolean.valueOf(args[index]).booleanValue() : def;
    }

    public static void main(String[] args) {
        try {
            final String hostName = optArg(args, 0, "localhost");
            final int portNumber = optArg(args, 1, AMQP.PROTOCOL.PORT);
            boolean writeStats = optArg(args, 2, true);
            boolean noAck = optArg(args, 3, true);
            final Connection conn = new ConnectionFactory(){{setHost(hostName); setPort(portNumber);}}.newConnection();
            System.out.println("Channel 0 fully open.");
            new ConsumerMain(conn, writeStats, noAck).run();
        } catch (Exception e) {
            System.err.println("Main thread caught exception: " + e);
            e.printStackTrace();
            System.exit(1);
        }
    }

    public static void sleep(int ms) {
        try {
            Thread.sleep(ms);
        } catch (InterruptedException ie) {
            // no special error processing required
        }
    }

    public Connection _connection;

    public boolean _writeStats;

    public boolean _noAck;

    public ConsumerMain(Connection connection, boolean writeStats, boolean noAck) {
        _connection = connection;
        _writeStats = writeStats;
        _noAck = noAck;
        System.out.println((_writeStats ? "WILL" : "WON'T") + " write statistics.");
        System.out.println((_noAck ? "WILL" : "WON'T") + " use server-side auto-acking.");
    }

    public void run() {
        try {
            runIt();
        } catch (IOException ex) {
            System.err.println("hit IOException in ConsumerMain: trace follows");
            ex.printStackTrace();
            throw new RuntimeException(ex);
        }
    }

    private void runIt() throws IOException {
        Channel channel = _connection.createChannel();

        String queueName = "test queue";
        channel.queueDeclare(queueName, true, false, false, null);

        String exchangeName = "test completion";
<<<<<<< HEAD
        channel.exchangeDeclare(exchangeName, "fanout", false, null);
=======
        channel.exchangeDeclare(exchangeName, "fanout", false, false, null);
>>>>>>> d4d11620

        String completionQueue = channel.queueDeclare().getQueue();
        channel.queueBind(completionQueue, exchangeName, "");

        LatencyExperimentConsumer callback = new LatencyExperimentConsumer(channel, queueName);
        callback._noAck = this._noAck;

        channel.basicConsume(queueName, _noAck, callback);
        channel.basicConsume(completionQueue, true, "completion", callback);
        callback.report(_writeStats);

        System.out.println("Deleting test queue.");
        channel.queueDelete(queueName);

        System.out.println("Deleting completion queue.");
        channel.queueDelete(completionQueue);

        System.out.println("Closing the channel.");
        channel.close();

        System.out.println("Closing the connection.");
        _connection.close();

        System.out.println("Leaving ConsumerMain.run().");
    }

    public static class LatencyExperimentConsumer extends DefaultConsumer {

        public final String _queueName;

        public long _startTime;

        public long _mostRecentTime;

        public int _received;

        public int _previousReceived;

        public long _previousReportTime;

        public long[] _deltas;

        public final BlockingCell<Object> _blocker;

        public long _nextSummaryTime;

        public boolean _noAck = true;

        public LatencyExperimentConsumer(Channel ch, String queueName) {
            super(ch);
            _queueName = queueName;
            _received = 0;
            _previousReceived = 0;
            _deltas = null;
            _blocker = new BlockingCell<Object>();
        }

        public void report(boolean writeStats) throws IOException {
            Object sentinel = _blocker.uninterruptibleGet();
            if (sentinel instanceof ShutdownSignalException) {
                System.out.println("Aborted with shutdown signal in consumer.");
                System.exit(1);
            }

            long totalDelta = _mostRecentTime - _startTime;

            long maxL, minL;
            double sumL;

            maxL = Long.MIN_VALUE;
            minL = Long.MAX_VALUE;
            sumL = 0.0;

            int messageCount = _received;

            for (int i = 0; i < messageCount; i++) {
                long v = _deltas[i];
                if (v > maxL)
                    maxL = v;
                if (v < minL)
                    minL = v;
                sumL += v;
            }

            double avgL = sumL / messageCount;
            System.out.println("CONSUMER -  Message count: " + messageCount);
            System.out.println("Total time, milliseconds: " + totalDelta);
            System.out.println("Overall messages-per-second: " + (messageCount / (totalDelta / 1000.0)));
            System.out.println("Min latency, milliseconds: " + minL);
            System.out.println("Avg latency, milliseconds: " + avgL);
            System.out.println("Max latency, milliseconds: " + maxL);

            if (writeStats) {
                PrintStream o = new PrintStream(new FileOutputStream("simple-latency-experiment.csv"));
                for (int i = 0; i < messageCount; i++) {
                    o.println(i + "," + _deltas[i]);
                }
                o.close();

                int[] bins = new int[(int) maxL + 1];
                for (int i = 0; i < messageCount; i++) {
                    if (_deltas[i] != 0) {
                        bins[(int) _deltas[i]]++;
                    }
                }

                o = new PrintStream(new FileOutputStream("simple-latency-bins.csv"));
                for (int i = 0; i < bins.length; i++) {
                    o.println(i + "," + bins[i]);
                }
                o.close();
            }
        }

        @Override public void handleShutdownSignal(String consumerTag,
                                                   ShutdownSignalException sig)
        {
            System.out.println("Shutdown signal terminating consumer " + consumerTag +
                               " with signal " + sig);
            if (sig.getCause() != null) {
                sig.printStackTrace();
            }
            _blocker.setIfUnset(sig);
        }

        @Override public void handleDelivery(String consumerTag,
                                             Envelope envelope,
                                             AMQP.BasicProperties properties,
                                             byte[] body)
            throws IOException
        {
            if ("completion".equals(consumerTag)) {
                System.out.println("Got completion message.");
                finish();
                return;
            }

            if (body.length == 0) {
                return;
            }

            long now = System.currentTimeMillis();
            DataInputStream d = new DataInputStream(new ByteArrayInputStream(body));
            int messagesRemaining = d.readInt();
            long msgStartTime = d.readLong();

            _mostRecentTime = System.currentTimeMillis();

            if (_deltas == null) {
                _startTime = now;
                _previousReportTime = _startTime;
                _nextSummaryTime = _startTime + SUMMARY_EVERY_MS;
                _deltas = new long[messagesRemaining + 1];
            }

            if (msgStartTime != -1) {
                _deltas[_received++] = now - msgStartTime;

                if (!_noAck && ((_received % ACK_BATCH_SIZE) == 0)) {
                    getChannel().basicAck(0, true);
                }
            }

            if (now > _nextSummaryTime) {
                summariseProgress(now);
                _nextSummaryTime += SUMMARY_EVERY_MS;
            }

            if (messagesRemaining == 0) {
                finish();
            }
        }

        public void finish() throws IOException {
            if (!_noAck)
                getChannel().basicAck(0, true);
            _blocker.setIfUnset(new Object());
        }

        public void summariseProgress(long now) {
            int countOverInterval = _received - _previousReceived;
            double intervalRate = countOverInterval / ((now - _previousReportTime) / 1000.0);
            _previousReceived = _received;
            _previousReportTime = now;
            System.out.println((now - _startTime) + " ms: Received " + _received + " - " + countOverInterval + " since last report (" + (int) intervalRate
                    + " Hz)");
        }
    }
}<|MERGE_RESOLUTION|>--- conflicted
+++ resolved
@@ -118,11 +118,7 @@
         channel.queueDeclare(queueName, true, false, false, null);
 
         String exchangeName = "test completion";
-<<<<<<< HEAD
         channel.exchangeDeclare(exchangeName, "fanout", false, null);
-=======
-        channel.exchangeDeclare(exchangeName, "fanout", false, false, null);
->>>>>>> d4d11620
 
         String completionQueue = channel.queueDeclare().getQueue();
         channel.queueBind(completionQueue, exchangeName, "");

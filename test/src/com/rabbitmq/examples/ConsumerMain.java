--- conflicted
+++ resolved
@@ -118,12 +118,12 @@
         channel.queueDeclare(queueName, true, false, false, null);
 
         String testExchangeName = "test exchange";
-        channel.exchangeDeclare(testExchangeName, "fanout", true);
+        channel.exchangeDeclare(testExchangeName, "fanout");
 
         channel.queueBind(queueName, testExchangeName, "");
 
         String exchangeName = "test completion";
-        channel.exchangeDeclare(exchangeName, "fanout", false, false, null);
+        channel.exchangeDeclare(exchangeName, "fanout");
 
         String completionQueue = channel.queueDeclare().getQueue();
         channel.queueBind(completionQueue, exchangeName, "");
@@ -140,12 +140,9 @@
 
         System.out.println("Deleting completion queue.");
         channel.queueDelete(completionQueue);
-<<<<<<< HEAD
-=======
         
         System.out.println("Deleting test exchange.");
         channel.exchangeDelete(testExchangeName);
->>>>>>> 87ecd0ab
 
         System.out.println("Closing the channel.");
         channel.close();

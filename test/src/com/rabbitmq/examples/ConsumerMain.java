--- conflicted
+++ resolved
@@ -114,18 +114,13 @@
     private void runIt() throws IOException {
         Channel channel = _connection.createChannel();
 
-<<<<<<< HEAD
-        String testQueueName = "test queue";
-        channel.queueDeclare(testQueueName, true);
+        String queueName = "test queue";
+        channel.queueDeclare(queueName, true);
 
         String testExchangeName = "test exchange";
         channel.exchangeDeclare(testExchangeName, "fanout", true);
 
-        channel.queueBind(testQueueName, testExchangeName, "");
-=======
-        String queueName = "test queue";
-        channel.queueDeclare(queueName, true);
->>>>>>> 02973d47
+        channel.queueBind(queueName, testExchangeName, "");
 
         String exchangeName = "test completion";
         channel.exchangeDeclare(exchangeName, "fanout", false, false, true, null);
@@ -133,21 +128,15 @@
         String completionQueue = channel.queueDeclare().getQueue();
         channel.queueBind(completionQueue, exchangeName, "");
 
-<<<<<<< HEAD
-        LatencyExperimentConsumer callback = new LatencyExperimentConsumer(channel, testQueueName);
-        
-        channel.basicConsume(testQueueName, true, callback);
-=======
         LatencyExperimentConsumer callback = new LatencyExperimentConsumer(channel, queueName);
         callback._noAck = this._noAck;
-        
+
         channel.basicConsume(queueName, _noAck, callback);
->>>>>>> 02973d47
         channel.basicConsume(completionQueue, true, "completion", callback);
         callback.report(_writeStats);
        
         System.out.println("Deleting test queue.");
-        channel.queueDelete(testQueueName);
+        channel.queueDelete(queueName);
 
         System.out.println("Deleting completion queue.");
         channel.queueDelete(completionQueue);

//  The contents of this file are subject to the Mozilla Public License
//  Version 1.1 (the "License"); you may not use this file except in
//  compliance with the License. You may obtain a copy of the License
//  at http://www.mozilla.org/MPL/
//
//  Software distributed under the License is distributed on an "AS IS"
//  basis, WITHOUT WARRANTY OF ANY KIND, either express or implied. See
//  the License for the specific language governing rights and
//  limitations under the License.
//
//  The Original Code is RabbitMQ.
//
//  The Initial Developer of the Original Code is VMware, Inc.
//  Copyright (c) 2007-2011 VMware, Inc.  All rights reserved.
//


package com.rabbitmq.client.test;

import junit.framework.TestCase;
import junit.framework.TestSuite;

public class ClientTests extends TestCase {
    public static TestSuite suite() {
        TestSuite suite = new TestSuite("client");
        suite.addTest(TableTest.suite());
        suite.addTest(BlockingCellTest.suite());
        suite.addTest(TruncatedInputStreamTest.suite());
        suite.addTest(AMQConnectionTest.suite());
        suite.addTest(ValueOrExceptionTest.suite());
        suite.addTest(BrokenFramesTest.suite());
        suite.addTest(ClonePropertiesTest.suite());
        suite.addTestSuite(Bug20004Test.class);
        suite.addTestSuite(CloseInMainLoop.class);
        suite.addTestSuite(ChannelNumberAllocationTests.class);
        suite.addTestSuite(QueueingConsumerShutdownTests.class);
<<<<<<< HEAD
        suite.addTestSuite(AMQBuilderApiTest.class);
=======
        suite.addTestSuite(com.rabbitmq.utility.IntAllocatorTests.class);
>>>>>>> 2986a272
        return suite;
    }
}<|MERGE_RESOLUTION|>--- conflicted
+++ resolved
@@ -34,11 +34,8 @@
         suite.addTestSuite(CloseInMainLoop.class);
         suite.addTestSuite(ChannelNumberAllocationTests.class);
         suite.addTestSuite(QueueingConsumerShutdownTests.class);
-<<<<<<< HEAD
+        suite.addTestSuite(com.rabbitmq.utility.IntAllocatorTests.class);
         suite.addTestSuite(AMQBuilderApiTest.class);
-=======
-        suite.addTestSuite(com.rabbitmq.utility.IntAllocatorTests.class);
->>>>>>> 2986a272
         return suite;
     }
 }
//   The contents of this file are subject to the Mozilla Public License
//   Version 1.1 (the "License"); you may not use this file except in
//   compliance with the License. You may obtain a copy of the License at
//   http://www.mozilla.org/MPL/
//
//   Software distributed under the License is distributed on an "AS IS"
//   basis, WITHOUT WARRANTY OF ANY KIND, either express or implied. See the
//   License for the specific language governing rights and limitations
//   under the License.
//
//   The Original Code is RabbitMQ.
//
//   The Initial Developers of the Original Code are LShift Ltd,
//   Cohesive Financial Technologies LLC, and Rabbit Technologies Ltd.
//
//   Portions created before 22-Nov-2008 00:00:00 GMT by LShift Ltd,
//   Cohesive Financial Technologies LLC, or Rabbit Technologies Ltd
//   are Copyright (C) 2007-2008 LShift Ltd, Cohesive Financial
//   Technologies LLC, and Rabbit Technologies Ltd.
//
//   Portions created by LShift Ltd are Copyright (C) 2007-2010 LShift
//   Ltd. Portions created by Cohesive Financial Technologies LLC are
//   Copyright (C) 2007-2010 Cohesive Financial Technologies
//   LLC. Portions created by Rabbit Technologies Ltd are Copyright
//   (C) 2007-2010 Rabbit Technologies Ltd.
//
//   All Rights Reserved.
//
//   Contributor(s): ______________________________________.
//

package com.rabbitmq.client.test.functional;

import com.rabbitmq.client.test.BrokerTestCase;
import java.io.IOException;
import java.util.ArrayList;
import java.util.Arrays;
import java.util.LinkedList;
import java.util.List;
import java.util.Queue;

import java.util.Collections;
import java.util.Map;
import java.util.HashMap;

import com.rabbitmq.client.AMQP;
import com.rabbitmq.client.Channel;
import com.rabbitmq.client.GetResponse;
import com.rabbitmq.client.QueueingConsumer;
import com.rabbitmq.client.QueueingConsumer.Delivery;

import com.rabbitmq.client.AMQP.BasicProperties;
import com.rabbitmq.client.Envelope;

public class QosTests extends BrokerTestCase
{

    protected void setUp()
        throws IOException
    {
        openConnection();
        openChannel();
    }

    protected void tearDown()
        throws IOException
    {
        closeChannel();
        closeConnection();
    }

    public void fill(int n)
        throws IOException
    {
        for (int i = 0; i < n; i++) {
            channel.basicPublish("amq.fanout", "", null,
                                 Integer.toString(i).getBytes());
        }
    }

    /**
     * receive n messages - check that we receive no fewer and cannot
     * receive more
     **/
    public Queue<Delivery> drain(QueueingConsumer c, int n)
        throws IOException
    {
        Queue<Delivery> res = new LinkedList<Delivery>();
        try {
            long start = System.currentTimeMillis();
            for (int i = 0; i < n; i++) {
                Delivery d = c.nextDelivery(1000);
                assertNotNull(d);
                res.offer(d);
            }
            long finish = System.currentTimeMillis();
            Thread.sleep( (n == 0 ? 0 : (finish - start) / n) + 10 );
            assertNull(c.nextDelivery(0));
        } catch (InterruptedException ie) {
            fail("interrupted");
        }
        return res;
    }

    public void testMessageLimitGlobalFails()
        throws IOException
    {
        try {
            channel.basicQos(0, 1, true);
        } catch (IOException ioe) {
            checkShutdownSignal(AMQP.NOT_IMPLEMENTED, ioe);
        }
    }

    public void testMessageLimitPrefetchSizeFails()
        throws IOException
    {
        try {
            channel.basicQos(1000, 0, false);
        } catch (IOException ioe) {
            checkShutdownSignal(AMQP.NOT_IMPLEMENTED, ioe);
        }
    }

    public void testMessageLimitUnlimited()
        throws IOException
    {
        QueueingConsumer c = new QueueingConsumer(channel);
        configure(c, 0, 1, 2);
        drain(c, 2);
    }

    public void testNoAckNoAlterLimit()
        throws IOException
    {
        QueueingConsumer c = new QueueingConsumer(channel);
        declareBindConsume(channel, c, true);
        channel.basicQos(1);
        fill(2);
        drain(c, 2);
    }

    public void testNoAckObeysLimit()
        throws IOException
    {
        channel.basicQos(1);
        QueueingConsumer c1 = new QueueingConsumer(channel);
        declareBindConsume(channel, c1, false);
        fill(1);
        QueueingConsumer c2 = new QueueingConsumer(channel);
        declareBindConsume(channel, c2, true);
        fill(1);
        try {
            Delivery d = c2.nextDelivery(1000);
            assertNull(d);
        } catch (InterruptedException ie) {
            fail("interrupted");
        }
        Queue<Delivery> d = drain(c1, 1);
        ack(d, false); // must ack before the next one appears
        d = drain(c1, 1);
        ack(d, false);
        drain(c2, 1);
    }

    public void testPermutations()
        throws IOException
    {
        closeChannel();
        for (int limit : Arrays.asList(1, 2)) {
            for (boolean multiAck : Arrays.asList(false, true)) {
                for (boolean txMode : Arrays.asList(true, false)) {
                    for (int queueCount : Arrays.asList(1, 2)) {
                        openChannel();
                        runLimitTests(limit, multiAck, txMode, queueCount);
                        closeChannel();
                    }
                }
            }
        }
    }

    public void testFairness()
        throws IOException
    {
        QueueingConsumer c = new QueueingConsumer(channel);
        final int queueCount = 3;
        final int messageCount = 10;
        List<String> queues = configure(c, 1, queueCount, messageCount);

        for (int i = 0; i < messageCount - 1; i++) {
            Queue<Delivery> d = drain(c, 1);
            ack(d, false);
        }

        //Perfect fairness would result in every queue having
        //messageCount * (1 - 1 / queueCount) messages left. Perfect
        //unfairness would result  in one queue having no messages
        //left and the other queues having messageCount messages left.
        //
        //We simply check that every queue has had *some* message(s)
        //consumed from it. That ensures that no queue is "left
        //behind" - a notion of fairness somewhat short of perfect but
        //probably good enough.
        for (String q : queues) {
<<<<<<< HEAD
            AMQP.Queue.DeclareOk ok = channel.queueDeclare(q, false, false, false, null);
=======
            AMQP.Queue.DeclareOk ok = channel.queueDeclarePassive(q);
>>>>>>> d4d11620
            assertTrue(ok.getMessageCount() < messageCount);
        }

    }

    public void testSingleChannelAndQueueFairness()
        throws IOException
    {
        //check that when we have multiple consumers on the same
        //channel & queue, and a prefetch limit set, that all
        //consumers get a fair share of the messages.

        channel.basicQos(1);
        String q = channel.queueDeclare().getQueue();
        channel.queueBind(q, "amq.fanout", "");

        final Map<String, Integer> counts =
            Collections.synchronizedMap(new HashMap<String, Integer>());

        QueueingConsumer c = new QueueingConsumer(channel) {
                @Override public void handleDelivery(String consumerTag,
                                                     Envelope envelope,
                                                     AMQP.BasicProperties properties,
                                                     byte[] body)
                    throws IOException {
                    counts.put(consumerTag, counts.get(consumerTag) + 1);
                    super.handleDelivery(consumerTag, envelope,
                                         properties, body);
                }
            };

        channel.basicConsume(q, false, "c1", c);
        channel.basicConsume(q, false, "c2", c);

        int count = 10;
        counts.put("c1", 0);
        counts.put("c2", 0);
        fill(count);
        try {
            for (int i = 0; i < count; i++) {
                Delivery d = c.nextDelivery();
                channel.basicAck(d.getEnvelope().getDeliveryTag(), false);
            }
        } catch (InterruptedException ie) {
            fail("interrupted");
        }

        //we only check that the server isn't grossly unfair; perfect
        //fairness is too much to ask for (even though RabbitMQ atm
        //does actually provide it in this case)
        assertTrue(counts.get("c1").intValue() > 0);
        assertTrue(counts.get("c2").intValue() > 0);
    }

    public void testConsumerLifecycle()
        throws IOException
    {
        channel.basicQos(1);
        QueueingConsumer c = new QueueingConsumer(channel);
        String queue = "qosTest";
        channel.queueDeclare(queue, false, false, false, null);
        channel.queueBind(queue, "amq.fanout", "");
        fill(3);
        String tag;
        for (int i = 0; i < 2; i++) {
            tag = channel.basicConsume(queue, false, c);
            Queue<Delivery> d = drain(c, 1);
            channel.basicCancel(tag);
            drain(c, 0);
            ack(d, true);
            drain(c, 0);
        }
        channel.queueDelete(queue);
    }

    public void testSetLimitAfterConsume()
        throws IOException
    {
        QueueingConsumer c = new QueueingConsumer(channel);
        declareBindConsume(c);
        channel.basicQos(1);
        fill(3);
        //We actually only guarantee that the limit takes effect
        //*eventually*, so this can in fact fail. It's pretty unlikely
        //though.
        Queue<Delivery> d = drain(c, 1);
        ack(d, true);
        drain(c, 1);
    }

    public void testLimitIncrease()
        throws IOException
    {
        QueueingConsumer c = new QueueingConsumer(channel);
        configure(c, 1, 3);
        channel.basicQos(2);
        drain(c, 1);
    }

    public void testLimitDecrease()
        throws IOException
    {
        QueueingConsumer c = new QueueingConsumer(channel);
        Queue<Delivery> d = configure(c, 2, 4);
        channel.basicQos(1);
        drain(c, 0);
        ack(d, true);
        drain(c, 1);
    }

    public void testLimitedToUnlimited()
        throws IOException
    {
        QueueingConsumer c = new QueueingConsumer(channel);
        configure(c, 1, 3);
        channel.basicQos(0);
        drain(c, 2);
    }

    public void testLimitingMultipleChannels()
        throws IOException
    {
        Channel ch1 = connection.createChannel();
        Channel ch2 = connection.createChannel();
        QueueingConsumer c1 = new QueueingConsumer(ch1);
        QueueingConsumer c2 = new QueueingConsumer(ch2);
        String q1 = declareBindConsume(ch1, c1, false);
        String q2 = declareBindConsume(ch2, c2, false);
        ch1.basicConsume(q2, false, c1);
        ch2.basicConsume(q1, false, c2);
        ch1.basicQos(1);
        ch2.basicQos(1);
        fill(5);
        Queue<Delivery> d1 = drain(c1, 1);
        Queue<Delivery> d2 = drain(c2, 1);
        ackDelivery(ch1, d1.remove(), true);
        ackDelivery(ch2, d2.remove(), true);
        drain(c1, 1);
        drain(c2, 1);
        ch1.close();
        ch2.close();
    }

    public void testLimitInheritsUnackedCount()
        throws IOException
    {
        QueueingConsumer c = new QueueingConsumer(channel);
        declareBindConsume(c);
        fill(1);
        drain(c, 1);
        channel.basicQos(2);
        fill(2);
        drain(c, 1);
    }

    public void testFlow() throws IOException
    {
        QueueingConsumer c = new QueueingConsumer(channel);
        declareBindConsume(c);
        fill(1);
        drain(c, 1);
        channel.flow(false);
        fill(1);
        drain(c, 0);
        channel.flow(true);
        drain(c, 1);
    }

    protected void runLimitTests(int limit,
                                 boolean multiAck,
                                 boolean txMode,
                                 int queueCount)
        throws IOException
    {

        QueueingConsumer c = new QueueingConsumer(channel);

        // We attempt to drain 'limit' messages twice, do one
        // basic.get per queue, and need one message to spare
        //-> 2*limit + 1*queueCount + 1
        List<String> queues = configure(c, limit, queueCount,
                                        2*limit + 1*queueCount + 1);

        if (txMode) {
            channel.txSelect();
        }

        //is limit enforced?
        Queue<Delivery> d = drain(c, limit);

        //is basic.get not limited?
        List<Long> tags = new ArrayList<Long>();
        for (String q : queues) {
            GetResponse r = channel.basicGet(q, false);
            assertNotNull(r);
            tags.add(r.getEnvelope().getDeliveryTag());
        }

        //are acks handled correctly?
        //and does the basic.get above have no effect on limiting?
        Delivery last = ack(d, multiAck);
        if (txMode) {
            drain(c, 0);
            channel.txRollback();
            drain(c, 0);
            ackDelivery(last, true);
            channel.txCommit();
        }
        drain(c, limit);

        //do acks for basic.gets have no effect on limiting?
        for (long t  : tags) {
            channel.basicAck(t, false);
        }
        if (txMode) {
            channel.txCommit();
        }
        drain(c, 0);
    }

    protected Delivery ack(Queue<Delivery> d, boolean multiAck)
        throws IOException
    {
        Delivery last = null;

        for (Delivery tmp : d) {
            if (!multiAck) ackDelivery(tmp, false);
            last = tmp;
        }
        if (multiAck) ackDelivery(last, true);

        return last;
    }

    protected List<String> configure(QueueingConsumer c,
                                     int limit,
                                     int queueCount,
                                     int messages)
        throws IOException
    {
        channel.basicQos(limit);

        //declare/bind/consume-from queues
        List <String> queues = new ArrayList<String>();
        for (int i = 0; i < queueCount; i++) {
            queues.add(declareBindConsume(c));
        }

        //publish
        fill(messages);

        return queues;
    }

    protected Queue<Delivery> configure(QueueingConsumer c,
                                        int limit,
                                        int messages)
        throws IOException
    {
        channel.basicQos(limit);
        declareBindConsume(c);
        fill(messages);
        return drain(c, limit);
    }

    protected String declareBindConsume(QueueingConsumer c)
        throws IOException
    {
        return declareBindConsume(channel, c, false);
    }

    protected String declareBindConsume(Channel ch,
                                        QueueingConsumer c,
                                        boolean noAck)
        throws IOException
    {
        AMQP.Queue.DeclareOk ok = ch.queueDeclare("", false, false, false, null);
        String queue = ok.getQueue();
        ch.queueBind(queue, "amq.fanout", "");
        ch.basicConsume(queue, noAck, c);
        return queue;
    }

    protected void ackDelivery(Delivery d, boolean multiple)
        throws IOException
    {
        ackDelivery(channel, d, multiple);
    }

    protected void ackDelivery(Channel ch, Delivery d, boolean multiple)
        throws IOException
    {
        ch.basicAck(d.getEnvelope().getDeliveryTag(), multiple);
    }

}<|MERGE_RESOLUTION|>--- conflicted
+++ resolved
@@ -203,11 +203,7 @@
         //behind" - a notion of fairness somewhat short of perfect but
         //probably good enough.
         for (String q : queues) {
-<<<<<<< HEAD
             AMQP.Queue.DeclareOk ok = channel.queueDeclare(q, false, false, false, null);
-=======
-            AMQP.Queue.DeclareOk ok = channel.queueDeclarePassive(q);
->>>>>>> d4d11620
             assertTrue(ok.getMessageCount() < messageCount);
         }
 

--- conflicted
+++ resolved
@@ -17,11 +17,7 @@
 
 package com.rabbitmq.client.test.functional;
 
-<<<<<<< HEAD
-=======
 import com.rabbitmq.client.CreditListener;
-import com.rabbitmq.client.DefaultConsumer;
->>>>>>> 5b9e90b7
 import com.rabbitmq.client.test.BrokerTestCase;
 import java.io.IOException;
 import java.util.ArrayList;
@@ -31,14 +27,10 @@
 import java.util.LinkedList;
 import java.util.List;
 import java.util.Map;
-<<<<<<< HEAD
 import java.util.Queue;
-=======
-import java.util.HashMap;
 import java.util.concurrent.BlockingQueue;
 import java.util.concurrent.CountDownLatch;
 import java.util.concurrent.LinkedBlockingQueue;
->>>>>>> 5b9e90b7
 
 import com.rabbitmq.client.AMQP;
 import com.rabbitmq.client.Channel;
@@ -367,7 +359,6 @@
         drain(c, 1);
     }
 
-<<<<<<< HEAD
     public void testLimitAndFlow() throws IOException
     {
         channel.basicQos(1);
@@ -381,7 +372,8 @@
         drain(c, 1);
         channel.basicQos(0);
         drain(c, 1);
-=======
+    }
+
     private class Credit {
         long credit;
         long available;
@@ -392,7 +384,7 @@
     {
         final BlockingQueue<Credit> credits = new LinkedBlockingQueue<Credit>();
 
-        channel.setCreditListener(new CreditListener() {
+        channel.addCreditListener(new CreditListener() {
             public void handleCredit(String consumerTag, long credit, long available, boolean drain) throws IOException {
                 Credit c = new Credit();
                 c.credit = credit;
@@ -449,7 +441,6 @@
         assertEquals(credit, cr.credit);
         assertEquals(available, cr.available);
         assertEquals(drain, cr.drain);
->>>>>>> 5b9e90b7
     }
 
     public void testNoConsumers() throws Exception {

--- conflicted
+++ resolved
@@ -37,13 +37,8 @@
 {
     protected final String Q = "NoRequeueOnCancel";
 
-<<<<<<< HEAD
     protected void createResources() {
-        channel.queueDeclare(Q);
-=======
-    protected void createResources() throws IOException {
       channel.queueDeclare(Q, false, false, false, null);
->>>>>>> 58534e10
     }
 
     protected void releaseResources() {

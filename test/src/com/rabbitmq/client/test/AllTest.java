//   The contents of this file are subject to the Mozilla Public License
//   Version 1.1 (the "License"); you may not use this file except in
//   compliance with the License. You may obtain a copy of the License at
//   http://www.mozilla.org/MPL/
//
//   Software distributed under the License is distributed on an "AS IS"
//   basis, WITHOUT WARRANTY OF ANY KIND, either express or implied. See the
//   License for the specific language governing rights and limitations
//   under the License.
//
//   The Original Code is RabbitMQ.
//
//   The Initial Developers of the Original Code are LShift Ltd,
//   Cohesive Financial Technologies LLC, and Rabbit Technologies Ltd.
//
//   Portions created before 22-Nov-2008 00:00:00 GMT by LShift Ltd,
//   Cohesive Financial Technologies LLC, or Rabbit Technologies Ltd
//   are Copyright (C) 2007-2008 LShift Ltd, Cohesive Financial
//   Technologies LLC, and Rabbit Technologies Ltd.
//
//   Portions created by LShift Ltd are Copyright (C) 2007-2009 LShift
//   Ltd. Portions created by Cohesive Financial Technologies LLC are
//   Copyright (C) 2007-2009 Cohesive Financial Technologies
//   LLC. Portions created by Rabbit Technologies Ltd are Copyright
//   (C) 2007-2009 Rabbit Technologies Ltd.
//
//   All Rights Reserved.
//
//   Contributor(s): ______________________________________.
//

package com.rabbitmq.client.test;

import junit.framework.TestCase;
import junit.framework.TestSuite;

public class AllTest extends TestCase {
    public static TestSuite suite() {
        TestSuite suite = new TestSuite("all");
        suite.addTest(TableTest.suite());
        suite.addTest(BlockingCellTest.suite());
        suite.addTest(TruncatedInputStreamTest.suite());
        suite.addTest(AMQConnectionTest.suite());
        suite.addTest(ValueOrExceptionTest.suite());
        suite.addTest(BrokenFramesTest.suite());
<<<<<<< HEAD
        suite.addTestSuite(ClonePropertiesTest.class);
=======
        suite.addTest(ClonePropertiesTest.suite());
>>>>>>> e2db34da
        return suite;
    }
}<|MERGE_RESOLUTION|>--- conflicted
+++ resolved
@@ -43,11 +43,7 @@
         suite.addTest(AMQConnectionTest.suite());
         suite.addTest(ValueOrExceptionTest.suite());
         suite.addTest(BrokenFramesTest.suite());
-<<<<<<< HEAD
-        suite.addTestSuite(ClonePropertiesTest.class);
-=======
         suite.addTest(ClonePropertiesTest.suite());
->>>>>>> e2db34da
         return suite;
     }
 }
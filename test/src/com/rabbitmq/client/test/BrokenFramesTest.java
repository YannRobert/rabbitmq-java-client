--- conflicted
+++ resolved
@@ -78,11 +78,7 @@
         myFrameHandler.setFrames(frames.iterator());
 
         try {
-<<<<<<< HEAD
-            new AMQConnection(params, myFrameHandler);
-=======
             new AMQConnection(params, myFrameHandler).start(false);
->>>>>>> 22d265f8
         } catch (IOException e) {
             UnexpectedFrameError unexpectedFrameError = findUnexpectedFrameError(e);
             assertNotNull(unexpectedFrameError);
@@ -108,11 +104,7 @@
         myFrameHandler.setFrames(frames.iterator());
  
         try {
-<<<<<<< HEAD
-            new AMQConnection(params, myFrameHandler);
-=======
             new AMQConnection(params, myFrameHandler).start(false);
->>>>>>> 22d265f8
         } catch (IOException e) {
             UnexpectedFrameError unexpectedFrameError = findUnexpectedFrameError(e);
             assertNotNull(unexpectedFrameError);

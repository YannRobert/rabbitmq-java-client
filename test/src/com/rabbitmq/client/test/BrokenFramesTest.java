//   The contents of this file are subject to the Mozilla Public License
//   Version 1.1 (the "License"); you may not use this file except in
//   compliance with the License. You may obtain a copy of the License at
//   http://www.mozilla.org/MPL/
//
//   Software distributed under the License is distributed on an "AS IS"
//   basis, WITHOUT WARRANTY OF ANY KIND, either express or implied. See the
//   License for the specific language governing rights and limitations
//   under the License.
//
//   The Original Code is RabbitMQ.
//
//   The Initial Developers of the Original Code are LShift Ltd,
//   Cohesive Financial Technologies LLC, and Rabbit Technologies Ltd.
//
//   Portions created before 22-Nov-2008 00:00:00 GMT by LShift Ltd,
//   Cohesive Financial Technologies LLC, or Rabbit Technologies Ltd
//   are Copyright (C) 2007-2008 LShift Ltd, Cohesive Financial
//   Technologies LLC, and Rabbit Technologies Ltd.
//
//   Portions created by LShift Ltd are Copyright (C) 2007-2010 LShift
//   Ltd. Portions created by Cohesive Financial Technologies LLC are
//   Copyright (C) 2007-2010 Cohesive Financial Technologies
//   LLC. Portions created by Rabbit Technologies Ltd are Copyright
//   (C) 2007-2010 Rabbit Technologies Ltd.
//
//   All Rights Reserved.
//
//   Contributor(s): ______________________________________.
//

package com.rabbitmq.client.test;

import java.io.IOException;
import java.net.SocketException;
import java.util.ArrayList;
import java.util.Iterator;
import java.util.List;

import junit.framework.TestCase;
import junit.framework.TestSuite;

import com.rabbitmq.client.AMQP;
import com.rabbitmq.client.ConnectionFactory;
import com.rabbitmq.client.UnexpectedFrameError;
import com.rabbitmq.client.impl.AMQConnection;
import com.rabbitmq.client.impl.Frame;
import com.rabbitmq.client.impl.FrameHandler;
import com.rabbitmq.client.impl.AMQImpl.Basic.Publish;

public class BrokenFramesTest extends TestCase {
    public static TestSuite suite() {
        TestSuite suite = new TestSuite("connection");
        suite.addTestSuite(BrokenFramesTest.class);
        return suite;
    }

    private MyFrameHandler myFrameHandler;
    private ConnectionFactory factory;

    @Override
    protected void setUp() throws Exception {
        super.setUp();
        myFrameHandler = new MyFrameHandler();
        factory = new ConnectionFactory();
    }

    @Override
    protected void tearDown() throws Exception {
        factory = null;
        myFrameHandler = null;
        super.tearDown();
    }

    public void testNoMethod() throws Exception {
        List<Frame> frames = new ArrayList<Frame>();
        frames.add(new Frame(AMQP.FRAME_HEADER, 0));
        myFrameHandler.setFrames(frames.iterator());

<<<<<<< local
=======
        AMQConnection conn = new AMQConnection(factory, myFrameHandler);
>>>>>>> other
        try {
<<<<<<< HEAD
            new AMQConnection(params, false, myFrameHandler);
        } catch (Exception e) {
=======
            conn.start();
        } catch (IOException e) {
>>>>>>> 58534e10
            UnexpectedFrameError unexpectedFrameError = findUnexpectedFrameError(e);
            if (unexpectedFrameError==null) {
              e.printStackTrace();
              conn.getCloseReason().printStackTrace();
            }
            assertNotNull(unexpectedFrameError);
            assertEquals(AMQP.FRAME_HEADER, unexpectedFrameError.getReceivedFrame().type);
            assertEquals(AMQP.FRAME_METHOD, unexpectedFrameError.getExpectedFrameType());
            return;
        }
        
        fail("No UnexpectedFrameError thrown");
    }
    
    public void testMethodThenBody() throws Exception {
        List<Frame> frames = new ArrayList<Frame>();
        
        byte[] contentBody = new byte[10];
        int channelNumber = 0;
        
        Publish method = new Publish(1, "test", "test", false, false);

        frames.add(method.toFrame(0));
        frames.add(Frame.fromBodyFragment(channelNumber, contentBody, 0, contentBody.length));
        
        myFrameHandler.setFrames(frames.iterator());
 
        try {
<<<<<<< HEAD
<<<<<<< local
            new AMQConnection(params, false, myFrameHandler);
        } catch (Exception e) {
=======
            new AMQConnection(factory, myFrameHandler).start(false);
=======
            new AMQConnection(factory, myFrameHandler).start();
>>>>>>> 58534e10
        } catch (IOException e) {
>>>>>>> other
            UnexpectedFrameError unexpectedFrameError = findUnexpectedFrameError(e);
            assertNotNull(unexpectedFrameError);
            assertEquals(AMQP.FRAME_BODY, unexpectedFrameError.getReceivedFrame().type);
            assertEquals(AMQP.FRAME_HEADER, unexpectedFrameError.getExpectedFrameType());
            return;
        }
        
        fail("No UnexpectedFrameError thrown");
    }

    private UnexpectedFrameError findUnexpectedFrameError(Exception e) {
        Throwable t = e;
        while ((t = t.getCause()) != null) {
            if (t instanceof UnexpectedFrameError) {
                // This is what we wanted
                return (UnexpectedFrameError) t;
            }
        }
        
        return null;
    }

    private static class MyFrameHandler implements FrameHandler {
    	private Iterator<Frame> frames;

    	public void setFrames(Iterator<Frame> frames) {
			this.frames = frames;
		}

		public Frame readFrame() throws IOException {
        	return frames.next();
        }

        public void sendHeader() throws IOException {
        }

        public void setTimeout(int timeoutMs) throws SocketException {
            // no need to implement this: don't bother changing the timeout
        }

        public void writeFrame(Frame frame) throws IOException {
            // no need to implement this: don't bother writing the frame
        }

        public void close() {
            // nothing to do
        }

        public int getTimeout() throws SocketException {
            return 0;
        }

        public String getHost() {
            return "MyFrameHandler";
        }

        public int getPort() {
            return -1;
        }
    }

}<|MERGE_RESOLUTION|>--- conflicted
+++ resolved
@@ -77,18 +77,10 @@
         frames.add(new Frame(AMQP.FRAME_HEADER, 0));
         myFrameHandler.setFrames(frames.iterator());
 
-<<<<<<< local
-=======
         AMQConnection conn = new AMQConnection(factory, myFrameHandler);
->>>>>>> other
         try {
-<<<<<<< HEAD
-            new AMQConnection(params, false, myFrameHandler);
-        } catch (Exception e) {
-=======
             conn.start();
         } catch (IOException e) {
->>>>>>> 58534e10
             UnexpectedFrameError unexpectedFrameError = findUnexpectedFrameError(e);
             if (unexpectedFrameError==null) {
               e.printStackTrace();
@@ -117,17 +109,8 @@
         myFrameHandler.setFrames(frames.iterator());
  
         try {
-<<<<<<< HEAD
-<<<<<<< local
-            new AMQConnection(params, false, myFrameHandler);
-        } catch (Exception e) {
-=======
-            new AMQConnection(factory, myFrameHandler).start(false);
-=======
             new AMQConnection(factory, myFrameHandler).start();
->>>>>>> 58534e10
         } catch (IOException e) {
->>>>>>> other
             UnexpectedFrameError unexpectedFrameError = findUnexpectedFrameError(e);
             assertNotNull(unexpectedFrameError);
             assertEquals(AMQP.FRAME_BODY, unexpectedFrameError.getReceivedFrame().type);
